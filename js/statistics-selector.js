/*
 *  SplitsBrowser StatisticsSelector - Provides a choice of the statistics to show.
 *  
 *  Copyright (C) 2000-2013 Dave Ryder, Reinhard Balling, Andris Strazdins,
 *                          Ed Nash, Luke Woodward
 *
 *  This program is free software; you can redistribute it and/or modify
 *  it under the terms of the GNU General Public License as published by
 *  the Free Software Foundation; either version 2 of the License, or
 *  (at your option) any later version.
 *
 *  This program is distributed in the hope that it will be useful,
 *  but WITHOUT ANY WARRANTY; without even the implied warranty of
 *  MERCHANTABILITY or FITNESS FOR A PARTICULAR PURPOSE.  See the
 *  GNU General Public License for more details.
 *
 *  You should have received a copy of the GNU General Public License along
 *  with this program; if not, write to the Free Software Foundation, Inc.,
 *  51 Franklin Street, Fifth Floor, Boston, MA 02110-1301 USA.
 */
(function () {
    "use strict";
    
    var getMessage = SplitsBrowser.getMessage;

    // ID of the statistics selector control.
    // Must match that used in styles.css.
    var STATISTIC_SELECTOR_ID = "statisticSelector";

    var LABEL_ID_PREFIX = "statisticCheckbox";

    // Internal names of the statistics.
    var STATISTIC_NAMES = ["TotalTime", "SplitTime", "BehindFastest", "TimeLoss"];

    // Message keys for the labels of the four checkboxes.
    var STATISTIC_NAME_KEYS = ["StatisticsTotalTime", "StatisticsSplitTime", "StatisticsBehindFastest", "StatisticsTimeLoss"];
    
    // Names of statistics that are selected by default when the application
    // starts.
    var DEFAULT_SELECTED_STATISTICS = ["SplitTime", "TimeLoss"];

    /**
    * Control that contains a number of checkboxes for enabling and/or disabling
    * the display of various statistics.
    * @constructor
    * @param {HTMLElement} parent - The parent element.
    */
    function StatisticsSelector (parent) {
        this.span = d3.select(parent).append("span")
                                     .attr("id", STATISTIC_SELECTOR_ID);   

        var childSpans = this.span.selectAll("span")
                                  .data(STATISTIC_NAMES)
                                  .enter()
                                  .append("span");
         
        childSpans.append("input")
                  .attr("id", function(name) { return LABEL_ID_PREFIX + name; }) 
                  .attr("type", "checkbox")
                  .attr("checked", function (name) { return (DEFAULT_SELECTED_STATISTICS.indexOf(name) >= 0) ? "checked" : null; });
                  
        childSpans.append("label")
                  .attr("for", function(name) { return LABEL_ID_PREFIX + name; })
                  .classed("statisticsSelectorLabel", true)
                  .text(function (name, index) { return getMessage(STATISTIC_NAME_KEYS[index]); });
        
        var outerThis = this;
        $("input", this.span.node()).bind("change", function () { return outerThis.onCheckboxChanged(); });
                   
        this.handlers = [];
    }
    
    /**
    * Deselects all checkboxes.
    * 
    * This method is intended only for test purposes.
    */
    StatisticsSelector.prototype.clearAll = function () {
        this.span.selectAll("input").attr("checked", null);
    };

    /**
    * Sets whether the statistics selector controls are enabled.
    * @param {boolean} isEnabled - True if the controls are to be enabled,
    *      false if the controls are to be disabled.
    */
    StatisticsSelector.prototype.setEnabled = function (isEnabled) {
        this.span.selectAll("label.statisticsSelectorLabel")
                 .classed("disabled", !isEnabled);
        this.span.selectAll("input")
                 .attr("disabled", (isEnabled) ? null : "disabled");
    };
    
    /**
    * Register a change handler to be called whenever the choice of currently-
    * visible statistics is changed.
    *
    * If the handler was already registered, nothing happens.
    * @param {Function} handler - Function to be called whenever the choice
    *                             changes.
    */
    StatisticsSelector.prototype.registerChangeHandler = function (handler) {
        if (this.handlers.indexOf(handler) === -1) {
            this.handlers.push(handler);
        }
    };
       
    /**
    * Deregister a change handler from being called whenever the choice of
    *  currently-visible statistics is changed.
    *
    * If the handler given was never registered, nothing happens.
    * @param {Function} handler - Function to be called whenever the choice
    *                             changes.
    */
    StatisticsSelector.prototype.deregisterChangeHandler = function (handler) {
        var index = this.handlers.indexOf(handler);
        if (index !== -1) {
            this.handlers.splice(index, 1);
        }
    };

    /**
    * Return the statistics that are currently enabled.
<<<<<<< HEAD
    * @returns {Object} Object that lists all the statistics and whether they
    *     are enabled.
=======
    * @returns {Object} Object that specified whether each of the statistics is
    *     is currently visible.
>>>>>>> ba70bd77
    */
    StatisticsSelector.prototype.getVisibleStatistics = function () {
        var visibleStats = {};
        this.span.selectAll("input")[0].forEach(function (checkbox, index) {
            visibleStats[STATISTIC_NAMES[index]] = checkbox.checked;
        });
        
        return visibleStats;
    };
    
    /**
    * Sets the visible statistics.
    * @param {Object} visibleStats - The statistics to make visible.
    */
    StatisticsSelector.prototype.setVisibleStatistics = function (visibleStats) {
        this.span.selectAll("input")[0].forEach(function (checkbox, index) {
            checkbox.checked = visibleStats[STATISTIC_NAMES[index]] || false;
        });
        
        this.onCheckboxChanged();
    };

    /**
    * Handles the change in state of a checkbox, by firing all of the handlers.
    */
    StatisticsSelector.prototype.onCheckboxChanged = function () {
        var checkedFlags = this.getVisibleStatistics();
        this.handlers.forEach(function (handler) { handler(checkedFlags); });
    };
    
    SplitsBrowser.Controls.StatisticsSelector = StatisticsSelector;
})();<|MERGE_RESOLUTION|>--- conflicted
+++ resolved
@@ -122,13 +122,8 @@
 
     /**
     * Return the statistics that are currently enabled.
-<<<<<<< HEAD
     * @returns {Object} Object that lists all the statistics and whether they
     *     are enabled.
-=======
-    * @returns {Object} Object that specified whether each of the statistics is
-    *     is currently visible.
->>>>>>> ba70bd77
     */
     StatisticsSelector.prototype.getVisibleStatistics = function () {
         var visibleStats = {};
