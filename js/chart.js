﻿/*
 *  SplitsBrowser Chart - Draws a chart of data on an SVG element.
 *  
 *  Copyright (C) 2000-2013 Dave Ryder, Reinhard Balling, Andris Strazdins,
 *                          Ed Nash, Luke Woodward.
 *
 *  This program is free software; you can redistribute it and/or modify
 *  it under the terms of the GNU General Public License as published by
 *  the Free Software Foundation; either version 2 of the License, or
 *  (at your option) any later version.
 *
 *  This program is distributed in the hope that it will be useful,
 *  but WITHOUT ANY WARRANTY; without even the implied warranty of
 *  MERCHANTABILITY or FITNESS FOR A PARTICULAR PURPOSE.  See the
 *  GNU General Public License for more details.
 *
 *  You should have received a copy of the GNU General Public License along
 *  with this program; if not, write to the Free Software Foundation, Inc.,
 *  51 Franklin Street, Fifth Floor, Boston, MA 02110-1301 USA.
 */
(function (){
    "use strict";

    // ID of the hidden text-size element.
    // Must match that used in styles.css.
    var TEXT_SIZE_ELEMENT_ID = "sb-text-size-element";
    
    // ID of the chart.
    // Must match that used in styles.css
    var CHART_SVG_ID = "chart";
    
    // X-offset in pixels between the mouse and the popup that opens.
    var CHART_POPUP_X_OFFSET = 10;
    
    // Margins on the four sides of the chart.
    var MARGIN = {
        top: 18, // Needs to be high enough not to obscure the upper X-axis.
        right: 0,
        bottom: 18, // Needs to be high enough not to obscure the lower X-axis.
        left: 53 // Needs to be wide enough for times on the race graph.
    };

    var LEGEND_LINE_WIDTH = 10;
    
    // Minimum distance between a Y-axis tick label and a competitor's start
    // time, in pixels.
    var MIN_COMPETITOR_TICK_MARK_DISTANCE = 10;
    
    // The number that identifies the left mouse button in a jQuery event.
    var JQUERY_EVENT_LEFT_BUTTON = 1;
    
    // The number that identifies the right mouse button in a jQuery event.
    var JQUERY_EVENT_RIGHT_BUTTON = 3;

    var SPACER = "\xa0\xa0\xa0\xa0";

    var colours = [
        "#FF0000", "#4444FF", "#00FF00", "#000000", "#CC0066", "#000099",
        "#FFCC00", "#884400", "#9900FF", "#CCCC00", "#888800", "#CC6699",
        "#00DD00", "#3399FF", "#BB00BB", "#00DDDD", "#FF00FF", "#0088BB",
        "#888888", "#FF99FF", "#55BB33"
    ];

    // 'Imports'.
    var formatTime = SplitsBrowser.formatTime;
    var getMessage = SplitsBrowser.getMessage;
    var isNotNullNorNaN = SplitsBrowser.isNotNullNorNaN;
    var isNaNStrict = SplitsBrowser.isNaNStrict;
    
    var ChartPopupData = SplitsBrowser.Model.ChartPopupData;
    var ChartPopup = SplitsBrowser.Controls.ChartPopup;
    
    /**
    * Format a time and a rank as a string, with the split time in mm:ss or h:mm:ss
    * as appropriate.
    * @param {?Number} time - The time, in seconds, or null.
    * @param {?Number} rank - The rank, or null.
    * @returns Time and rank formatted as a string.
    */
    function formatTimeAndRank(time, rank) {
        var rankStr;
        if (rank === null) {
            rankStr = "-";
        } else if (isNaNStrict(rank)) {
            rankStr = "?";
        } else {
            rankStr = rank.toString();
        }
        
        return SPACER + formatTime(time) + " (" + rankStr + ")";
    }
    
    /**
    * Formats and returns a competitor's name and optional suffix.
    * @param {String} name - The name of the competitor.
    * @param {String} suffix - The optional suffix of the competitor (may be an
    *      empty string to indicate no suffix).
    * @return Competitor name and suffix, formatted.
    */
    function formatNameAndSuffix(name, suffix) {
        return (suffix === "") ? name : name + " (" + suffix + ")";
    }

    /**
    * A chart object in a window.
    * @constructor
    * @param {HTMLElement} parent - The parent object to create the element within.
    */
    function Chart(parent) {
        this.parent = parent;

        this.xScale = null;
        this.yScale = null;
        this.overallWidth = -1;
        this.overallHeight = -1;
        this.contentWidth = -1;
        this.contentHeight = -1;
        this.numControls = -1;
        this.selectedIndexes = [];
        this.currentCompetitorData = null;
        this.isPopupOpen = false;
        this.popupUpdateFunc = null;
        this.maxStartTimeLabelWidth = 0;
        
        this.mouseOutTimeout = null;
        
        // Indexes of the currently-selected competitors, in the order that
        // they appear in the list of labels.
        this.selectedIndexesOrderedByLastYValue = [];
        this.referenceCumTimes = [];
        this.referenceCumTimesSorted = [];
        this.referenceCumTimeIndexes = [];
        this.fastestCumTimes = [];
        
        this.isMouseIn = false;
        
        // The position the mouse cursor is currently over, or null for not over
        // the charts.  This index is constrained by the minimum control that a
        // chart type specifies.
        this.currentControlIndex = null;
        
        // The position the mouse cursor is currently over, or null for not over
        // the charts.  Unlike this.currentControlIndex, this index is not
        // constrained by the minimum control that a chart type specifies.
        this.actualControlIndex = null;
        
        this.controlLine = null;

        this.svg = d3.select(this.parent).append("svg")
                                         .attr("id", CHART_SVG_ID);

        this.svgGroup = this.svg.append("g");
        this.setLeftMargin(MARGIN.left);

        var outerThis = this;
        var mousemoveHandler = function (event) { outerThis.onMouseMove(event); };
        var mouseupHandler = function (event) { outerThis.onMouseUp(event); };
        var mousedownHandler = function (event) { outerThis.onMouseDown(event); };
        $(this.svg.node()).mouseenter(function (event) { outerThis.onMouseEnter(event); })
                          .mousemove(mousemoveHandler)
                          .mouseleave(function (event) { outerThis.onMouseLeave(event); })
                          .mousedown(mousedownHandler)
                          .mouseup(mouseupHandler);
                          
        // Disable the context menu on the chart, so that it doesn't open when
        // showing the right-click popup.
        $(this.svg.node()).contextmenu(function(e) { e.preventDefault(); });

        // Add an invisible text element used for determining text size.
        this.textSizeElement = this.svg.append("text").attr("fill", "transparent")
                                                      .attr("id", TEXT_SIZE_ELEMENT_ID);
        
        var handlers = {"mousemove": mousemoveHandler, "mousedown": mousedownHandler, "mouseup": mouseupHandler};
        this.popup = new ChartPopup(parent, handlers);
        
        $(document).mouseup(function () { outerThis.popup.hide(); });
    }
    
    /**
    * Hides the chart.
    */
    Chart.prototype.hide = function () {
        // Note that we don't use display: none to hide the chart.
        // While the chart is hidden, the sizes of various text strings are
        // determined.  Firefox gives you an NS_ERROR_FAILURE message if the
        // element you're trying to compute the size of, or an ancestor of it,
        // has display: none.        
        this.svg.style("position", "absolute")
                .style("left", "-9999px");
    };
    
    /**
    * Shows the chart, after it has been hidden.
    */
    Chart.prototype.show = function () {
        this.svg.style("position", null)
                .style("left", null);
    };
    
    /**
    * Sets the left margin of the chart.
    * @param {Number} leftMargin - The left margin of the chart.
    */
    Chart.prototype.setLeftMargin = function (leftMargin) {
        this.currentLeftMargin = leftMargin;
        this.svgGroup.attr("transform", "translate(" + this.currentLeftMargin + "," + MARGIN.top + ")");
    };

    /**
    * Gets the location the chart popup should be at following a mouse-button
    * press or a mouse movement.
    * @param {jQuery.event} event - jQuery mouse-down or mouse-move event.
    * @return {Object} Location of the popup.
    */
    Chart.prototype.getPopupLocation = function (event) {
        return {
            x: event.pageX + CHART_POPUP_X_OFFSET,
            y: Math.max(event.pageY - this.popup.height() / 2, 0)
        };
    };
    
    /**
    * Returns the fastest splits to the current control.
    * @return {Array} Array of fastest-split data.
    */
    Chart.prototype.getFastestSplitsPopupData = function () {
        return ChartPopupData.getFastestSplitsPopupData(this.ageClassSet, this.currentControlIndex);
    };
    
    /**
    * Returns the fastest splits for the currently-shown leg.  The list
    * returned contains the fastest splits for the current leg for each class.
    * @return {Object} Object that contains the title for the popup and the
    *     array of data to show within it.
    */
    Chart.prototype.getFastestSplitsForCurrentLegPopupData = function () {
        return ChartPopupData.getFastestSplitsForLegPopupData(this.ageClassSet, this.eventData, this.currentControlIndex);
    };
    
    /**
    * Stores the current time the mouse is at, on the race graph.
    * @param {jQuery.event} event - The mouse-down or mouse-move event.
    */
    Chart.prototype.setCurrentChartTime = function (event) {
        var yOffset = event.pageY - $(this.svg.node()).offset().top - MARGIN.top;
        this.currentChartTime = Math.round(this.yScale.invert(yOffset) * 60) + this.referenceCumTimes[this.currentControlIndex];
    };
    
    /**
    * Returns an array of the competitors visiting the current control at the
    * current time.
    * @return {Array} Array of competitor data.
    */
    Chart.prototype.getCompetitorsVisitingCurrentControlPopupData = function () {
        return ChartPopupData.getCompetitorsVisitingCurrentControlPopupData(this.ageClassSet, this.eventData, this.currentControlIndex, this.currentChartTime);
    };
    
    /**
    * Returns next-control data to show on the chart popup.
    * @return {Array} Array of next-control data.
    */
    Chart.prototype.getNextControlData = function () {
        return ChartPopupData.getNextControlData(this.ageClassSet.getCourse(), this.eventData, this.actualControlIndex);
    };

    /**
    * Handle the mouse entering the chart.
    * @param {jQuery.event} event - jQuery event object.
    */
    Chart.prototype.onMouseEnter = function (event) {
        if (this.mouseOutTimeout !== null) {
            clearTimeout(this.mouseOutTimeout);
            this.mouseOutTimeout = null;
        }
        
        this.isMouseIn = true;
        this.updateControlLineLocation(event);            
    };

    /**
    * Handle a mouse movement.
    * @param {jQuery.event} event - jQuery event object.
    */
    Chart.prototype.onMouseMove = function (event) {
        if (this.isMouseIn && this.xScale !== null) {
            this.updateControlLineLocation(event);
        }
    };
     
    /**
    * Handle the mouse leaving the chart.
    */
    Chart.prototype.onMouseLeave = function () {
        var outerThis = this;
        // Check that the mouse hasn't entered the popup.
        // It seems that the mouseleave event for the chart is sent before the
        // mouseenter event for the popup, so we use a timeout to check a short
        // time later whether the mouse has left the chart and the popup.
        // This is only necessary for IE9 and IE10; other browsers support
        // "pointer-events: none" in CSS so the popup never gets any mouse
        // events.
        
        // Note that we keep a reference to the 'timeout', so that we can
        // clear it if the mouse subsequently re-enters.  This happens a lot
        // more often than might be expected for a function with a timeout of
        // only a single millisecond.
        this.mouseOutTimeout = setTimeout(function() {
            if (!outerThis.popup.isMouseIn()) {
                outerThis.isMouseIn = false;
                outerThis.removeControlLine();
            }
        }, 1);
    };
    
    /**
    * Handles a mouse button being pressed over the chart.
    * @param {jQuery.Event} event - jQuery event object.
    */
    Chart.prototype.onMouseDown = function (event) {
        var outerThis = this;
        // Use a timeout to open the dialog as we require other events
        // (mouseover in particular) to be processed first, and the precise
        // order of these events is not consistent between browsers.
        setTimeout(function () { outerThis.showPopupDialog(event); }, 1);
    };
    
    /**
    * Handles a mouse button being pressed over the chart.
    * @param {jQuery.event} event - The jQuery onMouseUp event.
    */
    Chart.prototype.onMouseUp = function (event) {
        this.popup.hide();
        event.preventDefault();
    };
    
    /**
    * Shows the popup window, populating it with data as necessary
    * @param {jQuery.event} event - The jQuery onMouseDown event that triggered
    *     the popup.
    */ 
    Chart.prototype.showPopupDialog = function (event) {
        if (this.isMouseIn && this.currentControlIndex !== null) {
            var showPopup = false;
            var outerThis = this;
            if (this.isRaceGraph && (event.which === JQUERY_EVENT_LEFT_BUTTON || event.which === JQUERY_EVENT_RIGHT_BUTTON)) {
                if (this.hasControls) {
                    this.setCurrentChartTime(event);
                    this.popupUpdateFunc = function () { outerThis.popup.setData(outerThis.getCompetitorsVisitingCurrentControlPopupData(), true); };
                    showPopup = true;
                }
            } else if (event.which === JQUERY_EVENT_LEFT_BUTTON) {
                this.popupUpdateFunc = function () { outerThis.popup.setData(outerThis.getFastestSplitsPopupData(), false); };
                showPopup = true;
            } else if (event.which === JQUERY_EVENT_RIGHT_BUTTON) {
                if (this.hasControls) {
                    this.popupUpdateFunc = function () { outerThis.popup.setData(outerThis.getFastestSplitsForCurrentLegPopupData(), true); };
                    showPopup = true;
                }
            }
            
            if (showPopup) {
                this.updatePopupContents(event);
                this.popup.show(this.getPopupLocation(event));
            }
        }
    };
    
    /**
    * Updates the chart popup with the contents it should contain.
    *
    * If the current course has control data, and the cursor is above the top
    * X-axis, control information is shown instead of whatever other data would
    * be being shown.
    *
    * @param {jQuery.event} event - jQuery mouse-move event.
    */
    Chart.prototype.updatePopupContents = function (event) {
        var yOffset = event.pageY - $(this.svg.node()).offset().top;
        var showNextControls = this.hasControls && yOffset < MARGIN.top;
        if (showNextControls) {
            this.updateNextControlInformation();
        } else {
            this.popupUpdateFunc();
        }
    };
    
    /**
    * Updates the next-control information.
    */
    Chart.prototype.updateNextControlInformation = function () {
        if (this.hasControls) {
            this.popup.setNextControlData(this.getNextControlData());
        }
    };

    /**
    * Draw a 'control line'.  This is a vertical line running the entire height of
    * the chart, at one of the controls.
    * @param {Number} controlIndex - The index of the control at which to draw the
    *                                control line.
    */
    Chart.prototype.drawControlLine = function(controlIndex) {
        this.currentControlIndex = controlIndex;
        this.updateCompetitorStatistics();    
        var xPosn = this.xScale(this.referenceCumTimes[controlIndex]);
        this.controlLine = this.svgGroup.append("line")
                                        .attr("x1", xPosn)
                                        .attr("y1", 0)
                                        .attr("x2", xPosn)
                                        .attr("y2", this.contentHeight)
                                        .attr("class", "controlLine")
                                        .node();
    };
    
    /**
    * Updates the location of the control line from the given mouse event.
    * @param {jQuery.event} event - jQuery mousedown or mousemove event.
    */
    Chart.prototype.updateControlLineLocation = function (event) {

        var svgNodeAsJQuery = $(this.svg.node());
        var offset = svgNodeAsJQuery.offset();
        var xOffset = event.pageX - offset.left;
        var yOffset = event.pageY - offset.top;
        
        if (this.currentLeftMargin <= xOffset && xOffset < svgNodeAsJQuery.width() - MARGIN.right && 
            yOffset < svgNodeAsJQuery.height() - MARGIN.bottom) {
            // In the chart.
            // Get the time offset that the mouse is currently over.
            var chartX = this.xScale.invert(xOffset - this.currentLeftMargin);
            var bisectIndex = d3.bisect(this.referenceCumTimesSorted, chartX);
            
            // bisectIndex is the index at which to insert chartX into
            // referenceCumTimes in order to keep the array sorted.  So if
            // this index is N, the mouse is between N - 1 and N.  Find
            // which is nearer.
            var sortedControlIndex;
            if (bisectIndex >= this.referenceCumTimesSorted.length) {
                // Off the right-hand end, use the last control (usually the
                // finish).
                sortedControlIndex = this.referenceCumTimesSorted.length - 1;
            } else {
                var diffToNext = Math.abs(this.referenceCumTimesSorted[bisectIndex] - chartX);
                var diffToPrev = Math.abs(chartX - this.referenceCumTimesSorted[bisectIndex - 1]);
                sortedControlIndex = (diffToPrev < diffToNext) ? bisectIndex - 1 : bisectIndex;
            }
            
            var controlIndex = this.referenceCumTimeIndexes[sortedControlIndex];
            
            if (this.actualControlIndex === null || this.actualControlIndex !== controlIndex) {
                // The control line has appeared for the first time or has moved, so redraw it.
                this.removeControlLine();
                this.actualControlIndex = controlIndex;
                this.drawControlLine(Math.max(this.minViewableControl, controlIndex));
            }
            
            if (this.popup.isShown() && this.currentControlIndex !== null) {
                if (this.isRaceGraph) {
                    this.setCurrentChartTime(event);
                }
                
                this.updatePopupContents(event);
                this.popup.setLocation(this.getPopupLocation(event));
            }
            
        } else {
            // In the SVG element but outside the chart area.
            this.removeControlLine();
            this.popup.hide();
        }
    };

    /**
    * Remove any previously-drawn control line.  If no such line existed, nothing
    * happens.
    */
    Chart.prototype.removeControlLine = function() {
        this.currentControlIndex = null;
        this.actualControlIndex = null;
        this.updateCompetitorStatistics();
        if (this.controlLine !== null) {
            d3.select(this.controlLine).remove();
            this.controlLine = null;
        }
    };

    /**
    * Returns an array of the the times that the selected competitors are
    * behind the fastest time at the given control.
    * @param {Number} controlIndex - Index of the given control.
    * @param {Array} indexes - Array of indexes of selected competitors.
    * @return {Array} Array of times in seconds that the given competitors are
    *     behind the fastest time.
    */
    Chart.prototype.getTimesBehindFastest = function (controlIndex, indexes) {
        var selectedCompetitors = indexes.map(function (index) { return this.ageClassSet.allCompetitors[index]; }, this);
        var fastestSplit = this.fastestCumTimes[controlIndex] - this.fastestCumTimes[controlIndex - 1];
        var timesBehind = selectedCompetitors.map(function (comp) { var compSplit = comp.getSplitTimeTo(controlIndex); return (compSplit === null) ? null : compSplit - fastestSplit; });
        return timesBehind;
    };

    /**
    * Returns an array of the the time losses of the selected competitors at
    * the given control.
    * @param {Number} controlIndex - Index of the given control.
    * @param {Array} indexes - Array of indexes of selected competitors.
    * @return {Array} Array of times in seconds that the given competitors are
    *     deemed to have lost at the given control.
    */
    Chart.prototype.getTimeLosses = function (controlIndex, indexes) {
        var selectedCompetitors = indexes.map(function (index) { return this.ageClassSet.allCompetitors[index]; }, this);
        var timeLosses = selectedCompetitors.map(function (comp) { return comp.getTimeLossAt(controlIndex); });
        return timeLosses;
    };
    
    /**
    * Updates the statistics text shown after the competitors.
    */
    Chart.prototype.updateCompetitorStatistics = function() {
        var selectedCompetitors = this.selectedIndexesOrderedByLastYValue.map(function (index) { return this.ageClassSet.allCompetitors[index]; }, this);
        var labelTexts = selectedCompetitors.map(function (comp) { return formatNameAndSuffix(comp.name, comp.getSuffix()); });
        
        if (this.currentControlIndex !== null && this.currentControlIndex > 0) {
            if (this.visibleStatistics.TotalTime) {
                var cumTimes = selectedCompetitors.map(function (comp) { return comp.getCumulativeTimeTo(this.currentControlIndex); }, this);
                var cumRanks = selectedCompetitors.map(function (comp) { return comp.getCumulativeRankTo(this.currentControlIndex); }, this);
                labelTexts = d3.zip(labelTexts, cumTimes, cumRanks)
                               .map(function(triple) { return triple[0] + formatTimeAndRank(triple[1], triple[2]); });
            }
                           
            if (this.visibleStatistics.SplitTime) {
                var splitTimes = selectedCompetitors.map(function (comp) { return comp.getSplitTimeTo(this.currentControlIndex); }, this);
                var splitRanks = selectedCompetitors.map(function (comp) { return comp.getSplitRankTo(this.currentControlIndex); }, this);
                labelTexts = d3.zip(labelTexts, splitTimes, splitRanks)
                               .map(function(triple) { return triple[0] + formatTimeAndRank(triple[1], triple[2]); });
            }
             
            if (this.visibleStatistics.BehindFastest) {
                var timesBehind = this.getTimesBehindFastest(this.currentControlIndex, this.selectedIndexesOrderedByLastYValue);
                labelTexts = d3.zip(labelTexts, timesBehind)
                               .map(function(pair) { return pair[0] + SPACER + formatTime(pair[1]); });
            }
             
            if (this.visibleStatistics.TimeLoss) {
                var timeLosses = this.getTimeLosses(this.currentControlIndex, this.selectedIndexesOrderedByLastYValue);
                labelTexts = d3.zip(labelTexts, timeLosses)
                               .map(function(pair) { return pair[0] + SPACER + formatTime(pair[1]); });
            }
        }
        
        // Update the current competitor data.
        this.currentCompetitorData.forEach(function (data, index) { data.label = labelTexts[index]; });
        
        // This data is already joined to the labels; just update the text.
        d3.selectAll("text.competitorLabel").text(function (data) { return data.label; });
    };

    /**
    * Returns a tick-formatting function that formats the label of a tick on the
    * top X-axis.
    *
    * The function returned is suitable for use with the D3 axis.tickFormat method.
    *
    * @returns {function} Tick-formatting function.
    */
    Chart.prototype.getTickFormatter = function () {
        var outerThis = this;
        return function (value, idx) {
            return (idx === 0) ? getMessage("StartNameShort") : ((idx === outerThis.numControls + 1) ? getMessage("FinishNameShort") : idx.toString());
        };
    };

    /**
    * Get the width of a piece of text.
    * @param {string} text - The piece of text to measure the width of.
    * @returns {Number} The width of the piece of text, in pixels. 
    */
    Chart.prototype.getTextWidth = function (text) {
        return this.textSizeElement.text(text).node().getBBox().width;
    };

    /**
    * Gets the height of a piece of text.
    *
    * @param {string} text - The piece of text to measure the height of.
    * @returns {Number} The height of the piece of text, in pixels.
    */
    Chart.prototype.getTextHeight = function (text) {
        return this.textSizeElement.text(text).node().getBBox().height;
    };

    /**
    * Return the maximum width of the end-text shown to the right of the graph.
    *
    * This function considers only the competitors whose indexes are in the
    * list given.  This method returns zero if the list is empty.
    * @returns {Number} Maximum width of text, in pixels.
    */
    Chart.prototype.getMaxGraphEndTextWidth = function () {
        if (this.selectedIndexes.length === 0) {
            // No competitors selected.  Avoid problems caused by trying to
            // find the maximum of an empty array.
            return 0;
        } else {
            var nameWidths = this.selectedIndexes.map(function (index) {
                var comp = this.ageClassSet.allCompetitors[index];
                return this.getTextWidth(formatNameAndSuffix(comp.name, comp.getSuffix()));
            }, this);
            return d3.max(nameWidths) + this.determineMaxStatisticTextWidth();
        }
    };

    /**
    * Returns the maximum value from the given array, not including any null or
    * NaN values.  If the array contains no non-null, non-NaN values, zero is
    * returned.
    * @param {Array} values - Array of values.
    * @return {Number} Maximum non-null or NaN value.
    */    
    function maxNonNullNorNaNValue(values) {
        var nonNullNorNaNValues = values.filter(isNotNullNorNaN);
        return (nonNullNorNaNValues.length > 0) ? d3.max(nonNullNorNaNValues) : 0;
    }

    /**
    * Return the maximum width of a piece of time and rank text shown to the right
    * of each competitor 
    * @param {string} timeFuncName - Name of the function to call to get the time
                                     data.
    * @param {string} rankFuncName - Name of the function to call to get the rank
                                     data.
    * @returns {Number} Maximum width of split-time and rank text, in pixels.
    */
    Chart.prototype.getMaxTimeAndRankTextWidth = function(timeFuncName, rankFuncName) {
        var maxTime = 0;
        var maxRank = 0;
        
        var selectedCompetitors = this.selectedIndexes.map(function (index) { return this.ageClassSet.allCompetitors[index]; }, this);
        
        d3.range(1, this.numControls + 2).forEach(function (controlIndex) {
            var times = selectedCompetitors.map(function (comp) { return comp[timeFuncName](controlIndex); });
            maxTime = Math.max(maxTime, maxNonNullNorNaNValue(times));
            
            var ranks = selectedCompetitors.map(function (comp) { return comp[rankFuncName](controlIndex); });
            maxRank = Math.max(maxRank, maxNonNullNorNaNValue(ranks));
        });
        
        var text = formatTimeAndRank(maxTime, maxRank);
        return this.getTextWidth(text);
    };

    /**
    * Return the maximum width of the split-time and rank text shown to the right
    * of each competitor 
    * @returns {Number} Maximum width of split-time and rank text, in pixels.
    */
    Chart.prototype.getMaxSplitTimeAndRankTextWidth = function() {
        return this.getMaxTimeAndRankTextWidth("getSplitTimeTo", "getSplitRankTo");
    };

    /**
    * Return the maximum width of the cumulative time and cumulative-time rank text
    * shown to the right of each competitor 
    * @returns {Number} Maximum width of cumulative time and cumulative-time rank text, in
    *                   pixels.
    */
    Chart.prototype.getMaxCumulativeTimeAndRankTextWidth = function() {
        return this.getMaxTimeAndRankTextWidth("getCumulativeTimeTo", "getCumulativeRankTo");
    };

    /**
    * Return the maximum width of the behind-fastest time shown to the right of
    * each competitor 
    * @returns {Number} Maximum width of behind-fastest time rank text, in pixels.
    */
    Chart.prototype.getMaxTimeBehindFastestWidth = function() {
        var maxTime = 0;
        
        for (var controlIndex = 1; controlIndex <= this.numControls + 1; controlIndex += 1) {
            var times = this.getTimesBehindFastest(controlIndex, this.selectedIndexes);
            maxTime = Math.max(maxTime, maxNonNullNorNaNValue(times));
        }
        
        return this.getTextWidth(SPACER + formatTime(maxTime));
    };

    /**
    * Return the maximum width of the behind-fastest time shown to the right of
    * each competitor 
    * @returns {Number} Maximum width of behind-fastest time rank text, in pixels.
    */
    Chart.prototype.getMaxTimeLossWidth = function() {
        var maxTimeLoss = 0;
        var minTimeLoss = 0;
        for (var controlIndex = 1; controlIndex <= this.numControls + 1; controlIndex += 1) {
            var timeLosses = this.getTimeLosses(controlIndex, this.selectedIndexes);
            var nonNullTimeLosses = timeLosses.filter(isNotNullNorNaN);
            if (nonNullTimeLosses.length > 0) {
                maxTimeLoss = Math.max(maxTimeLoss, d3.max(nonNullTimeLosses));
                minTimeLoss = Math.min(minTimeLoss, d3.min(nonNullTimeLosses));
            }
        }
        
        return Math.max(this.getTextWidth(SPACER + formatTime(maxTimeLoss)),
                        this.getTextWidth(SPACER + formatTime(minTimeLoss)));
    };

    /**
    * Determines the maximum width of the statistics text at the end of the competitor.
    * @returns {Number} Maximum width of the statistics text, in pixels.
    */
    Chart.prototype.determineMaxStatisticTextWidth = function() {
        var maxWidth = 0;
        if (this.visibleStatistics.TotalTime) {
            maxWidth += this.getMaxCumulativeTimeAndRankTextWidth();
        }
        if (this.visibleStatistics.SplitTime) {
            maxWidth += this.getMaxSplitTimeAndRankTextWidth();
        }
        if (this.visibleStatistics.BehindFastest) {
            maxWidth += this.getMaxTimeBehindFastestWidth();
        }
        if (this.visibleStatistics.TimeLoss) {
            maxWidth += this.getMaxTimeLossWidth();
        }
        
        return maxWidth;
    };
    
    /**
    * Determines the maximum width of all of the visible start time labels.
    * If none are presently visible, zero is returned.
    * @param {object} chartData - Object containing the chart data.
    * @return {Number} Maximum width of a start time label.
    */
    Chart.prototype.determineMaxStartTimeLabelWidth = function (chartData) {
        var maxWidth;
        if (chartData.competitorNames.length > 0) {
            maxWidth = d3.max(chartData.competitorNames.map(function (name) { return this.getTextWidth("00:00:00 " + name); }, this));
        } else {
            maxWidth = 0;
        }
        
        return maxWidth;
    };

    /**
    * Creates the X and Y scales necessary for the chart and its axes.
    * @param {object} chartData - Chart data object.
    */
    Chart.prototype.createScales = function (chartData) {
        this.xScale = d3.scale.linear().domain(chartData.xExtent).range([0, this.contentWidth]);
        this.yScale = d3.scale.linear().domain(chartData.yExtent).range([0, this.contentHeight]);
        this.xScaleMinutes = d3.scale.linear().domain([chartData.xExtent[0] / 60, chartData.xExtent[1] / 60]).range([0, this.contentWidth]);
    };

    /**
    * Draw the background rectangles that indicate sections of the course
    * between controls.
    */
    Chart.prototype.drawBackgroundRectangles = function () {
        
        // We can't guarantee that the reference cumulative times are in
        // ascending order, but we need such a list of times in order to draw
        // the rectangles.  So, sort the reference cumulative times.
        var refCumTimesSorted = this.referenceCumTimes.slice(0);
        refCumTimesSorted.sort(d3.ascending);
        
        // Now remove any duplicate times.
        var index = 1;
        while (index < refCumTimesSorted.length) {
            if (refCumTimesSorted[index] === refCumTimesSorted[index - 1]) {
                refCumTimesSorted.splice(index, 1);
            } else {
                index += 1;
            }
        }

        var outerThis = this;
        
        var rects = this.svgGroup.selectAll("rect")
                                 .data(d3.range(refCumTimesSorted.length - 1));
        
        rects.enter().append("rect");

        rects.attr("x", function (index) { return outerThis.xScale(refCumTimesSorted[index]); })
             .attr("y", 0)
             .attr("width", function (index) { return outerThis.xScale(refCumTimesSorted[index + 1]) - outerThis.xScale(refCumTimesSorted[index]); })
             .attr("height", this.contentHeight)
             .attr("class", function (index) { return (index % 2 === 0) ? "background1" : "background2"; });

        rects.exit().remove();
    };
    
    /**
    * Returns a function used to format tick labels on the Y-axis.
    *
    * If start times are to be shown (i.e. for the race graph), then the Y-axis
    * values are start times.  We format these as times, as long as there isn't
    * a competitor's start time too close to it.
    *
    * For other graph types, this method returns null, which tells d3 to use
    * its default tick formatter.
    * 
    * @param {object} chartData - The chart data to read start times from.
<<<<<<< HEAD
    * @return {?Function} Tick formatter function, or null to use the default
    *     d3 formatter.
=======
    * @return {Function|null} Tick formatter, or null to use the default d3
    *     tick formatter. 
>>>>>>> ba70bd77
    */
    Chart.prototype.determineYAxisTickFormatter = function (chartData) {
        if (this.isRaceGraph) {
            // Assume column 0 of the data is the start times.
            // However, beware that there might not be any data.
            var startTimes = (chartData.dataColumns.length === 0) ? [] : chartData.dataColumns[0].ys;
            if (startTimes.length === 0) {
                // No start times - draw all tick marks.
                return function (time) { return formatTime(time * 60); };
            } else {
                // Some start times are to be drawn - only draw tick marks if
                // they are far enough away from competitors.
                var yScale = this.yScale;
                return function (time) {
                    var nearestOffset = d3.min(startTimes.map(function (startTime) { return Math.abs(yScale(startTime) - yScale(time)); }));
                    return (nearestOffset >= MIN_COMPETITOR_TICK_MARK_DISTANCE) ? formatTime(Math.round(time * 60)) : "";
                };
            }
        } else {
            // Use the default d3 tick formatter.
            return null;
        }
    };

    /**
    * Draw the chart axes.
    * @param {String} yAxisLabel - The label to use for the Y-axis.
    * @param {object} chartData - The chart data to use.
    */
    Chart.prototype.drawAxes = function (yAxisLabel, chartData) {
    
        var tickFormatter = this.determineYAxisTickFormatter(chartData);
        
        var xAxis = d3.svg.axis()
                          .scale(this.xScale)
                          .orient("top")
                          .tickFormat(this.getTickFormatter())
                          .tickValues(this.referenceCumTimes);

        var yAxis = d3.svg.axis()
                          .scale(this.yScale)
                          .tickFormat(tickFormatter)
                          .orient("left");
                     
        var lowerXAxis = d3.svg.axis()
                               .scale(this.xScaleMinutes)
                               .orient("bottom");

        this.svgGroup.selectAll("g.axis").remove();

        this.svgGroup.append("g")
                     .attr("class", "x axis")
                     .call(xAxis);

        this.svgGroup.append("g")
                     .attr("class", "y axis")
                     .call(yAxis)
                     .append("text")
                     .attr("transform", "rotate(-90)")
                     .attr("x", -(this.contentHeight - 6))
                     .attr("y", 6)
                     .attr("dy", ".71em")
                     .style("text-anchor", "start")
                     .text(yAxisLabel);

        this.svgGroup.append("g")
                     .attr("class", "x axis")
                     .attr("transform", "translate(0," + this.contentHeight + ")")                     
                     .call(lowerXAxis)
                     .append("text")
                     .attr("x", 60)
                     .attr("y", -5)
                     .style("text-anchor", "start")
                     .text(getMessage("LowerXAxisChartLabel"));
    };
    
    /**
    * Draw the lines on the chart.
    * @param {Array} chartData - Array of chart data.
    */
    Chart.prototype.drawChartLines = function (chartData) {
        var outerThis = this;
        var lineFunctionGenerator = function (selCompIdx) {
            if (!chartData.dataColumns.some(function (col) { return isNotNullNorNaN(col.ys[selCompIdx]); })) {
                // This competitor's entire row is null/NaN, so there's no data
                // to draw.  WebKit will report an error ('Error parsing d=""')
                // if no points on the line are defined, as will happen in this
                // case, so we substitute a single zero point instead.
                return d3.svg.line()
                             .x(0)
                             .y(0)
                             .defined(function (d, i) { return i === 0; });
            }
            else {
                return d3.svg.line()
                             .x(function (d) { return outerThis.xScale(d.x); })
                             .y(function (d) { return outerThis.yScale(d.ys[selCompIdx]); })
                             .defined(function (d) { return isNotNullNorNaN(d.ys[selCompIdx]); })
                             .interpolate("linear");
            }
        };
        
        this.svgGroup.selectAll("path.graphLine").remove();
        
        this.svgGroup.selectAll("line.aroundDubiousTimes").remove();
        
        d3.range(this.numLines).forEach(function (selCompIdx) {
            var strokeColour = colours[this.selectedIndexes[selCompIdx] % colours.length];
            var highlighter = function () { outerThis.highlight(outerThis.selectedIndexes[selCompIdx]); };
            var unhighlighter = function () { outerThis.unhighlight(); };
            
            this.svgGroup.append("path")
                         .attr("d", lineFunctionGenerator(selCompIdx)(chartData.dataColumns))
                         .attr("stroke", strokeColour)
                         .attr("class", "graphLine competitor" + this.selectedIndexes[selCompIdx])
                         .on("mouseenter", highlighter)
                         .on("mouseleave", unhighlighter)
                         .append("title")
                         .text(chartData.competitorNames[selCompIdx]);
                         
            chartData.dubiousTimesInfo[selCompIdx].forEach(function (dubiousTimeInfo) {
                this.svgGroup.append("line")
                             .attr("x1", this.xScale(chartData.dataColumns[dubiousTimeInfo.start].x))
                             .attr("y1", this.yScale(chartData.dataColumns[dubiousTimeInfo.start].ys[selCompIdx]))
                             .attr("x2", this.xScale(chartData.dataColumns[dubiousTimeInfo.end].x))
                             .attr("y2", this.yScale(chartData.dataColumns[dubiousTimeInfo.end].ys[selCompIdx]))
                             .attr("stroke", strokeColour)
                             .attr("class", "aroundDubiousTimes competitor" + this.selectedIndexes[selCompIdx])
                             .on("mouseenter", highlighter)
                             .on("mouseleave", unhighlighter)
                             .append("title")
                             .text(chartData.competitorNames[selCompIdx]);
            }, this);
        }, this);
    };

    /**
    * Highlights the competitor with the given index.
    * @param {Number} competitorIdx - The index of the competitor to highlight.
    */
    Chart.prototype.highlight = function (competitorIdx) {
        this.svg.selectAll("path.graphLine.competitor" + competitorIdx).classed("selected", true);
        this.svg.selectAll("line.competitorLegendLine.competitor" + competitorIdx).classed("selected", true);
        this.svg.selectAll("text.competitorLabel.competitor" + competitorIdx).classed("selected", true);
        this.svg.selectAll("text.startLabel.competitor" + competitorIdx).classed("selected", true);
        this.svg.selectAll("line.aroundDubiousTimes.competitor" + competitorIdx).classed("selected", true);
    };

    /**
    * Removes any competitor-specific higlighting.
    */
    Chart.prototype.unhighlight = function () {
        this.svg.selectAll("path.graphLine.selected").classed("selected", false);
        this.svg.selectAll("line.competitorLegendLine.selected").classed("selected", false);
        this.svg.selectAll("text.competitorLabel.selected").classed("selected", false);
        this.svg.selectAll("text.startLabel.selected").classed("selected", false);
        this.svg.selectAll("line.aroundDubiousTimes.selected").classed("selected", false);
    };

    /**
    * Draws the start-time labels for the currently-selected competitors.
    * @param {object} chartData - The chart data that contains the start offsets.
    */ 
    Chart.prototype.drawCompetitorStartTimeLabels = function (chartData) {
        var startColumn = chartData.dataColumns[0];
        var outerThis = this;
        
        var startLabels = this.svgGroup.selectAll("text.startLabel").data(this.selectedIndexes);
        
        startLabels.enter().append("text");
        
        startLabels.attr("x", -7)
                   .attr("y", function (_compIndex, selCompIndex) { return outerThis.yScale(startColumn.ys[selCompIndex]) + outerThis.getTextHeight(chartData.competitorNames[selCompIndex]) / 4; })
                   .attr("class", function (compIndex) { return "startLabel competitor" + compIndex; })
                   .on("mouseenter", function (compIndex) { outerThis.highlight(compIndex); })
                   .on("mouseleave", function () { outerThis.unhighlight(); })
                   .text(function (_compIndex, selCompIndex) { return formatTime(Math.round(startColumn.ys[selCompIndex] * 60)) + " " + chartData.competitorNames[selCompIndex]; });
        
        startLabels.exit().remove();
    };
    
    /**
    * Removes all of the competitor start-time labels from the chart.
    */ 
    Chart.prototype.removeCompetitorStartTimeLabels = function () {
        this.svgGroup.selectAll("text.startLabel").remove();
    };

    /**
    * Adjust the locations of the legend labels downwards so that two labels
    * do not overlap.
    */
    Chart.prototype.adjustCompetitorLegendLabelsDownwardsIfNecessary = function () {
        for (var i = 1; i < this.numLines; i += 1) {
            var prevComp = this.currentCompetitorData[i - 1];
            var thisComp = this.currentCompetitorData[i];
            if (thisComp.y < prevComp.y + prevComp.textHeight) {
                thisComp.y = prevComp.y + prevComp.textHeight;
            }
        }
    };

    /**
    * Adjusts the locations of the legend labels upwards so that as many as
    * possible can fit on the chart.  If all competitor labels are already on
    * the chart, then this method does nothing.
    *
    * This method does not move off the chart any label that is currently on
    * the chart.
    *
    * @param {Number} minLastY - The minimum Y-coordinate of the lowest label.
    */
    Chart.prototype.adjustCompetitorLegendLabelsUpwardsIfNecessary = function (minLastY) {
        if (this.numLines > 0 && this.currentCompetitorData[this.numLines - 1].y > this.contentHeight) {
            // The list of competitors runs off the bottom.
            // Put the last competitor at the bottom, or at its minimum
            // Y-offset, whichever is larger, and move all labels up as
            // much as we can.
            this.currentCompetitorData[this.numLines - 1].y = Math.max(minLastY, this.contentHeight);
            for (var i = this.numLines - 2; i >= 0; i -= 1) {
                var nextComp = this.currentCompetitorData[i + 1];
                var thisComp = this.currentCompetitorData[i];
                if (thisComp.y + thisComp.textHeight > nextComp.y) {
                    thisComp.y = nextComp.y - thisComp.textHeight;
                } else {
                    // No more adjustments need to be made.
                    break;
                }
            }
        }    
    };
    
    /**
    * Draw legend labels to the right of the chart.
    * @param {object} chartData - The chart data that contains the final time offsets.
    */
    Chart.prototype.drawCompetitorLegendLabels = function (chartData) {
        
        var minLastY = 0;
        if (chartData.dataColumns.length === 0) {
            this.currentCompetitorData = [];
        } else {
            var finishColumn = chartData.dataColumns[chartData.dataColumns.length - 1];
            this.currentCompetitorData = d3.range(this.numLines).map(function (i) {
                var competitorIndex = this.selectedIndexes[i];
                var name = this.ageClassSet.allCompetitors[competitorIndex].name;
                var textHeight = this.getTextHeight(name);
                minLastY += textHeight;
                return {
                    label: formatNameAndSuffix(name, this.ageClassSet.allCompetitors[competitorIndex].getSuffix()),
                    textHeight: textHeight,
                    y: (isNotNullNorNaN(finishColumn.ys[i])) ? this.yScale(finishColumn.ys[i]) : null,
                    colour: colours[competitorIndex % colours.length],
                    index: competitorIndex
                };
            }, this);
            
            minLastY -= this.currentCompetitorData[this.numLines - 1].textHeight;
            
            // Draw the mispunchers at the bottom of the chart, with the last
            // one of them at the bottom.
            var lastMispuncherY = null;
            for (var selCompIdx = this.numLines - 1; selCompIdx >= 0; selCompIdx -= 1) {
                if (this.currentCompetitorData[selCompIdx].y === null) {
                    this.currentCompetitorData[selCompIdx].y = (lastMispuncherY === null) ? this.contentHeight : lastMispuncherY - this.currentCompetitorData[selCompIdx].textHeight;
                    lastMispuncherY = this.currentCompetitorData[selCompIdx].y;
                }
            }
        }
        
        // Sort by the y-offset values, which doesn't always agree with the end
        // positions of the competitors.
        this.currentCompetitorData.sort(function (a, b) { return a.y - b.y; });
        
        this.selectedIndexesOrderedByLastYValue = this.currentCompetitorData.map(function (comp) { return comp.index; });

        this.adjustCompetitorLegendLabelsDownwardsIfNecessary();
        
        this.adjustCompetitorLegendLabelsUpwardsIfNecessary(minLastY);

        var legendLines = this.svgGroup.selectAll("line.competitorLegendLine").data(this.currentCompetitorData);
        legendLines.enter()
                   .append("line");

        var outerThis = this;
        legendLines.attr("x1", this.contentWidth + 1)
                   .attr("y1", function (data) { return data.y; })
                   .attr("x2", this.contentWidth + LEGEND_LINE_WIDTH + 1)
                   .attr("y2", function (data) { return data.y; })
                   .attr("stroke", function (data) { return data.colour; })
                   .attr("class", function (data) { return "competitorLegendLine competitor" + data.index; })
                   .on("mouseenter", function (data) { outerThis.highlight(data.index); })
                   .on("mouseleave", function () { outerThis.unhighlight(); });

        legendLines.exit().remove();

        var labels = this.svgGroup.selectAll("text.competitorLabel").data(this.currentCompetitorData);
        labels.enter()
              .append("text");

        labels.attr("x", this.contentWidth + LEGEND_LINE_WIDTH + 2)
              .attr("y", function (data) { return data.y + data.textHeight / 4; })
              .attr("class", function (data) { return "competitorLabel competitor" + data.index; })
              .on("mouseenter", function (data) { outerThis.highlight(data.index); })
              .on("mouseleave", function () { outerThis.unhighlight(); })
              .text(function (data) { return data.label; });

        labels.exit().remove();
    };

    /**
    * Adjusts the computed values for the content size of the chart.
    *
    * This method should be called after any of the following occur:
    * (1) the overall size of the chart changes.
    * (2) the currently-selected set of indexes changes
    * (3) the chart data is set.
    * If you find part of the chart is missing sometimes, chances are you've
    * omitted a necessary call to this method.
    */
    Chart.prototype.adjustContentSize = function () {
        // Extra length added to the maximum start-time label width to
        // include the lengths of the Y-axis ticks.
        var EXTRA_MARGIN = 8;
        var maxTextWidth = this.getMaxGraphEndTextWidth();
        this.setLeftMargin(Math.max(this.maxStartTimeLabelWidth + EXTRA_MARGIN, MARGIN.left));
        this.contentWidth = Math.max(this.overallWidth - this.currentLeftMargin - MARGIN.right - maxTextWidth - (LEGEND_LINE_WIDTH + 2), 100);
        this.contentHeight = Math.max(this.overallHeight - MARGIN.top - MARGIN.bottom, 100);
    };

    /**
    * Sets the overall size of the chart control, including margin, axes and legend labels.
    * @param {Number} overallWidth - Overall width
    * @param {Number} overallHeight - Overall height
    */
    Chart.prototype.setSize = function (overallWidth, overallHeight) {
        this.overallWidth = overallWidth;
        this.overallHeight = overallHeight;
        $(this.svg.node()).width(overallWidth).height(overallHeight);
        this.adjustContentSize();
    };

    /**
    * Clears the graph by removing all controls from it.
    */
    Chart.prototype.clearGraph = function () {
        this.svgGroup.selectAll("*").remove();
    };
    
    /**
    * Sorts the reference cumulative times, and creates a list of the sorted
    * reference cumulative times and their indexes into the actual list of
    * reference cumulative times.
    *
    * This sorted list is used by the chart to find which control the cursor
    * is closest to.
    */
    Chart.prototype.sortReferenceCumTimes = function () {
        // Put together a map that maps cumulative times to the first split to
        // register that time.
        var cumTimesToControlIndex = d3.map();
        this.referenceCumTimes.forEach(function (cumTime, index) {
            if (!cumTimesToControlIndex.has(cumTime)) {
                cumTimesToControlIndex.set(cumTime, index);
            }
        });
        
        // Sort and deduplicate the reference cumulative times.
        this.referenceCumTimesSorted = this.referenceCumTimes.slice(0);
        this.referenceCumTimesSorted.sort(d3.ascending);
        for (var index = this.referenceCumTimesSorted.length - 1; index > 0; index -= 1) {
            if (this.referenceCumTimesSorted[index] === this.referenceCumTimesSorted[index - 1]) {
                this.referenceCumTimesSorted.splice(index, 1);
            }
        }

        this.referenceCumTimeIndexes = this.referenceCumTimesSorted.map(function (cumTime) { return cumTimesToControlIndex.get(cumTime); });
    };

    
    /**
    * Draws the chart.
    * @param {object} data - Object that contains various chart data.  This
    *     must contain the following properties:
    *     * chartData {Object} - the data to plot on the chart
    *     * eventData {SplitsBrowser.Model.Event} - the overall Event object.
    *     * ageClassSet {SplitsBrowser.Model.Event} - the age-class set.
    *     * referenceCumTimes {Array} - Array of cumulative split times of the
    *       'reference'.
    *     * fastestCumTimes {Array} - Array of cumulative times of the
    *       imaginary 'fastest' competitor.
    * @param {Array} selectedIndexes - Array of indexes of selected competitors
    *                (0 in this array means the first competitor is selected, 1
    *                means the second is selected, and so on.)
    * @param {Array} visibleStatistics - Array of boolean flags indicating whether
    *                                    certain statistics are visible.
    * @param {Object} chartType - The type of chart being drawn.
    */
    Chart.prototype.drawChart = function (data, selectedIndexes, visibleStatistics, chartType) {
        var chartData = data.chartData;
        this.numControls = chartData.numControls;
        this.numLines = chartData.competitorNames.length;
        this.selectedIndexes = selectedIndexes;
        this.referenceCumTimes = data.referenceCumTimes;
        this.fastestCumTimes = data.fastestCumTimes;
        this.eventData = data.eventData;
        this.ageClassSet = data.ageClassSet;
        this.hasControls = data.ageClassSet.getCourse().hasControls();
        this.isRaceGraph = chartType.isRaceGraph;
        this.minViewableControl = chartType.minViewableControl;
        this.visibleStatistics = visibleStatistics;
        
        this.maxStatisticTextWidth = this.determineMaxStatisticTextWidth();
        this.maxStartTimeLabelWidth = (this.isRaceGraph) ? this.determineMaxStartTimeLabelWidth(chartData) : 0;
        this.sortReferenceCumTimes();
        this.adjustContentSize();
        this.createScales(chartData);
        this.drawBackgroundRectangles();
        this.drawAxes(getMessage(chartType.yAxisLabelKey), chartData);
        this.drawChartLines(chartData);
        this.drawCompetitorLegendLabels(chartData);
        this.removeControlLine();
        if (this.isRaceGraph) {
            this.drawCompetitorStartTimeLabels(chartData);
        } else {
            this.removeCompetitorStartTimeLabels();
        }
    };
    
    SplitsBrowser.Controls.Chart = Chart;
})();<|MERGE_RESOLUTION|>--- conflicted
+++ resolved
@@ -803,13 +803,8 @@
     * its default tick formatter.
     * 
     * @param {object} chartData - The chart data to read start times from.
-<<<<<<< HEAD
     * @return {?Function} Tick formatter function, or null to use the default
     *     d3 formatter.
-=======
-    * @return {Function|null} Tick formatter, or null to use the default d3
-    *     tick formatter. 
->>>>>>> ba70bd77
     */
     Chart.prototype.determineYAxisTickFormatter = function (chartData) {
         if (this.isRaceGraph) {
