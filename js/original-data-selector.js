/*
 *  SplitsBrowser Original Data Selector - Selects original/repaired data.
 *  
 *  Copyright (C) 2000-2014 Dave Ryder, Reinhard Balling, Andris Strazdins,
 *                          Ed Nash, Luke Woodward
 *
 *  This program is free software; you can redistribute it and/or modify
 *  it under the terms of the GNU General Public License as published by
 *  the Free Software Foundation; either version 2 of the License, or
 *  (at your option) any later version.
 *
 *  This program is distributed in the hope that it will be useful,
 *  but WITHOUT ANY WARRANTY; without even the implied warranty of
 *  MERCHANTABILITY or FITNESS FOR A PARTICULAR PURPOSE.  See the
 *  GNU General Public License for more details.
 *
 *  You should have received a copy of the GNU General Public License along
 *  with this program; if not, write to the Free Software Foundation, Inc.,
 *  51 Franklin Street, Fifth Floor, Boston, MA 02110-1301 USA.
 */
(function () {
    "use strict";
    
    // ID of the div used to contain the object.
    // Must match the name defined in styles.css.
    var CONTAINER_DIV_ID = "originalDataSelectorContainer";
    
    var getMessage = SplitsBrowser.getMessage;
    
    /**
    * Constructs a new OriginalDataSelector object.
    * @constructor
    * @param {d3.selection} parent - d3 selection containing the parent to
    *     insert the selector into.
    */
<<<<<<< HEAD
    function OriginalDataSelector(parent, showOriginalData, showRepairedData) {
=======
    var OriginalDataSelector = function (parent) {
>>>>>>> ba70bd77
        this.parent = parent;

        var checkboxId = "originalDataCheckbox";
        this.containerDiv = parent.append("div")
                                  .attr("id", CONTAINER_DIV_ID);

        this.containerDiv.append("div").classed("topRowSpacer", true);    
        
        var span = this.containerDiv.append("span");
        
        var outerThis = this;
        this.checkbox = span.append("input")
                            .attr("type", "checkbox")
                            .attr("id", checkboxId)
                            .on("click", function() { outerThis.fireChangeHandlers(); })
                            .node();
                                 
        span.append("label")
            .attr("for", checkboxId)
            .classed("originalDataSelectorLabel", true)
            .text(getMessage("ShowOriginalData"));
            
        this.containerDiv.attr("title", getMessage("ShowOriginalDataTooltip"));
<<<<<<< HEAD
    }
=======
        this.handlers = [];        
    };
>>>>>>> ba70bd77

    /**
    * Register a change handler to be called whenever the choice of original or
    * repaired data is changed.
    *
    * If the handler was already registered, nothing happens.
    * @param {Function} handler - Function to be called whenever the choice
    *                             changes.
    */
    OriginalDataSelector.prototype.registerChangeHandler = function (handler) {
        if (this.handlers.indexOf(handler) === -1) {
            this.handlers.push(handler);
        }
    };
       
    /**
    * Deregister a change handler from being called whenever the choice of
    * original or repaired data is changed.
    *
    * If the handler given was never registered, nothing happens.
    * @param {Function} handler - Function to be called whenever the choice
    *                             changes.
    */
    OriginalDataSelector.prototype.deregisterChangeHandler = function (handler) {
        var index = this.handlers.indexOf(handler);
        if (index !== -1) {
            this.handlers.splice(index, 1);
        }
    };
    
    /**
    * Fires all change handlers registered.
    */
    OriginalDataSelector.prototype.fireChangeHandlers = function () {
        this.handlers.forEach(function (handler) { handler(this.checkbox.checked); }, this);
    };
    
    /**
    * Returns whether original data is selected.
    * @return {boolean} True if original data is selected, false if not.
    */
    OriginalDataSelector.prototype.isOriginalDataSelected = function () {
        return this.checkbox.checked;
    };
    
    /**
    * Selects original data.
    */
    OriginalDataSelector.prototype.selectOriginalData = function () {
        this.checkbox.checked = true;
        this.fireChangeHandlers();
    };
    
    /**
    * Sets whether this original-data selector should be visible.
    * @param {boolean} isVisible - True if the original-data selector should be
    *     visible, false if it should be hidden.
    */
    OriginalDataSelector.prototype.setVisible = function (isVisible) {
        this.containerDiv.style("display", (isVisible) ? null : "none");
    };
    
    /**
    * Sets whether the control is enabled.
    * @param {boolean} isEnabled - True if the control is enabled, false if
    *      disabled.
    */
    OriginalDataSelector.prototype.setEnabled = function (isEnabled) {
        this.parent.selectAll("label.originalDataSelectorLabel")
                   .classed("disabled", !isEnabled);
                              
        this.checkbox.disabled = !isEnabled;
    };
    
    SplitsBrowser.Controls.OriginalDataSelector = OriginalDataSelector;

})();<|MERGE_RESOLUTION|>--- conflicted
+++ resolved
@@ -33,11 +33,7 @@
     * @param {d3.selection} parent - d3 selection containing the parent to
     *     insert the selector into.
     */
-<<<<<<< HEAD
-    function OriginalDataSelector(parent, showOriginalData, showRepairedData) {
-=======
-    var OriginalDataSelector = function (parent) {
->>>>>>> ba70bd77
+    function OriginalDataSelector(parent) {
         this.parent = parent;
 
         var checkboxId = "originalDataCheckbox";
@@ -61,12 +57,8 @@
             .text(getMessage("ShowOriginalData"));
             
         this.containerDiv.attr("title", getMessage("ShowOriginalDataTooltip"));
-<<<<<<< HEAD
+        this.handlers = [];        
     }
-=======
-        this.handlers = [];        
-    };
->>>>>>> ba70bd77
 
     /**
     * Register a change handler to be called whenever the choice of original or
